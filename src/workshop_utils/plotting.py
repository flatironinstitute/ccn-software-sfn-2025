--- conflicted
+++ resolved
@@ -289,11 +289,7 @@
 
 
 def plot_head_direction_tuning_model(
-<<<<<<< HEAD
     tuning_curves: xarray.DataArray,
-=======
-    tuning_curves,
->>>>>>> d173f502
     spikes: nap.TsGroup,
     angle: nap.Tsd,
     predicted_firing_rate: Optional[nap.TsdFrame] = None,
@@ -338,22 +334,12 @@
     index_keep = spikes.restrict(plot_ep).getby_threshold("rate", threshold_hz).index
 
     # filter neurons
-<<<<<<< HEAD
     tuning_curves = tuning_curves.sel(unit=index_keep)
     if pref_ang is None:
         pref_ang = tuning_curves.idxmax(dim="Angle")
     pref_ang = pref_ang.loc[index_keep]
     spike_tsd = (
         spikes.restrict(plot_ep).getby_threshold("rate", threshold_hz).to_tsd(pref_ang.values)
-=======
-    raw_feature_dim_name = list(tuning_curves.dims)[1]
-    tuning_curves = tuning_curves.sel(unit=index_keep)
-    if pref_ang is None:
-        pref_ang = tuning_curves.idxmax(dim=raw_feature_dim_name)
-
-    spike_tsd = (
-        spikes.restrict(plot_ep).getby_threshold("rate", threshold_hz).to_tsd(pref_ang.data)
->>>>>>> d173f502
     )
 
     # plot raster and heading
@@ -433,15 +419,9 @@
             projection="polar",
         )
         ax.fill_between(
-<<<<<<< HEAD
             tuning_curves.Angle.values,
             np.zeros(tuning_curves.shape[1]),
             tuning_curves[neu_idx].values,
-=======
-            tuning_curves.sel(unit=neu_idx)[raw_feature_dim_name],
-            np.zeros(tuning_curves.shape[1]),
-            tuning_curves.sel(unit=neu_idx),
->>>>>>> d173f502
             color=cmap(relative_color_levs[i]),
             alpha=0.5,
         )
@@ -462,15 +442,9 @@
                 projection="polar",
             )
             ax.fill_between(
-<<<<<<< HEAD
                 model_tuning_curves.Angle.values,
                 np.zeros(tuning_curves.shape[1]),
                 model_tuning_curves[neu_idx].values,
-=======
-                model_tuning_curves.sel(unit=neu_idx)[model_feature_dim_name],
-                np.zeros(model_tuning_curves.shape[1]),
-                model_tuning_curves.sel(unit=neu_idx),
->>>>>>> d173f502
                 color=cmap(relative_color_levs[i]),
                 alpha=0.5,
             )
