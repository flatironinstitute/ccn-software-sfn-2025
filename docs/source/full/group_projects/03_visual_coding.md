---
jupytext:
  text_representation:
    extension: .md
    format_name: myst
    format_version: 0.13
    jupytext_version: 1.18.1
kernelspec:
  display_name: Python 3 (ipykernel)
  language: python
  name: python3
<<<<<<< HEAD
no-search:
orphan:
=======
>>>>>>> 34a1609b
---

```{code-cell} ipython3
:tags: [hide-input, render-all]

%matplotlib inline
%load_ext autoreload
%autoreload 2
import warnings

warnings.filterwarnings(
    "ignore",
    message="plotting functions contained within `_documentation_utils` are intended for nemos's documentation.",
    category=UserWarning,
)

```

:::{admonition} Download
:class: important render-all

This notebook can be downloaded as **{nb-download}`03_visual_coding.ipynb`**. See the button at the top right to download as markdown or pdf.
:::

# Exploring the Visual Coding Dataset


<div class="render-all">

This notebook serves as a group project: in groups of 4 or 5, you will analyze data from the [Visual Coding - Neuropixels dataset](https://portal.brain-map.org/circuits-behavior/visual-coding-neuropixels), published by the Allen Institute. This dataset uses [extracellular electrophysiology probes](https://www.nature.com/articles/nature24636) to record spikes from multiple regions in the brain during passive visual stimulation.

To start, we will focus on the activity of neurons in the visual cortex (VISp) during passive exposure to full-field flashes of color either black (coded as "-1.0") or white (coded as "1.0") in a gray background. If you have time, you can apply the same procedure to other stimuli or brain areas.

In this notebook, the pre-filled section will first select visually responsive neurons in area VISp. Then, you will fit GLMs to the selected neurons using `nemos`.

As this is the last notebook, the instructions are a bit more hands-off: you will make more of the modeling decisions yourselves. As a group, you will use your neuroscience knowledge and the skills gained over this workshop to decide:
- How to avoid overfitting.
- What features to include in your GLMs.
- Which basis functions (and parameters) to use for each feature.
- How to regularize your features.
- How to evaluate your model.

At the end of this session, we will regroup to discuss the decisions people made and evaluate each others' models.

</div>

This notebook is adapted from Camila Maura's [Intro to GLM notebook](https://alleninstitute.github.io/openscope_databook/higher-order/GLM_pynapple_nemos.html) in the Allen Institute OpenScope Databook. See that notebook for a thorough introduction to using `pynapple` and `nemos` by fitting this dataset.

```{code-cell} ipython3
:tags: [render-all]

# Import everything
import jax
import matplotlib.pyplot as plt
import numpy as np
import pynapple as nap

# configure pynapple to ignore conversion warning
nap.nap_config.suppress_conversion_warnings = True

import nemos as nmo

# some helper plotting functions
from nemos import _documentation_utils as doc_plots
import workshop_utils

import matplotlib as mpl
from matplotlib.ticker import MaxNLocator
from scipy.stats import gaussian_kde
from matplotlib.patches import Patch

# configure plots some
plt.style.use(nmo.styles.plot_style)
```

## Downloading and preparing data

<div class="render-all">
In this section, we will download the data and extract the relevant parts for analysis and modeling. This section is largely presented to you as is, so that you can get to the substantive sections more quickly.

First we download and load the data into pynapple.
</div>

```{code-cell} ipython3
:tags: [render-all]

data = workshop_utils.fetch_data("visual_coding_data.zip")
flashes, units = [nap.load_file(d) for d in data]
```

:::{admonition} Full dataset?
:class: dropdown

In this notebook, we are using only a subset of the full dataset. We've done a little bit of preprocessing and selection to reduce the size of the total file, which includes neurons from many different brain areas and stimulus paradigms.

To load the whole dataset for this session, run the following:

**WARNING:** this dataset is 2.6GB, so the following may take a while to run.

```{code-block} python
# Dataset information
dandiset_id = "000021"
dandi_filepath = "sub-726298249/sub-726298249_ses-754829445.nwb"

# Download the data using NeMoS
io = nmo.fetch.download_dandi_data(dandiset_id, dandi_filepath)

# load data using pynapple
data = nap.NWBFile(io.read(), lazy_loading=True)
```

`data` is then a pynapple NWB object, as we've interacted with in other notebooks. The following additional preprocessing was done to the NWB file before saving to the files we load at the beginning of this notebook:

```{code-block} python
# grab the spiking data
units = data["units"]

# map from electrodes to brain area
channel_probes = {}
for elec in data.nwb.electrodes:
    channel_id = elec.index[0]
    location = elec["location"].values[0]
    channel_probes[channel_id] = location

# Add a new column to include location in our spikes TsGroup
units.brain_area = [channel_probes[int(ch_id)] for ch_id in units.peak_channel_id]
# and only grab those located in area VISp
units = units[units.brain_area == "VISp"]

# drop unnecessary metadata
units.restrict_info(["rate", "quality", "brain_area"])

flashes = data["flashes_presentations"]
flashes.restrict_info(["color"])
```

See [Allen Institute website](https://portal.brain-map.org/circuits-behavior/visual-coding-neuropixels) for more information on the dataset.

:::
<div class="render-all">

Now that we have our spiking data, let's restrict our dataset to the relevant part.

![Visual stimuli set](../../_static/visual_stimuli_set.png)

During the flashes presentation trials, mice were exposed to white or black full-field flashes in a gray background, each lasting 250 ms, and separated by a 2 second inter-trial interval. In total, they were exposed to 150 flashes (75 black, 75 white).

</div>

```{code-cell} ipython3
:tags: [render-all]

# create a separate object for black and white flashes
flashes_white = flashes[flashes["color"] == "1.0"]
flashes_black = flashes[flashes["color"] == "-1.0"]
```

<div class="render-all">

Let's visualize our stimuli:

</div>

```{code-cell} ipython3
:tags: [render-all, hide-input]

n_flashes = 5
n_seconds = 13
offset = .5

start = flashes["start"].min() - offset
end = start + n_seconds

fig, ax = plt.subplots(figsize = (17, 4))
for flash, c in zip([flashes_white, flashes_black], ["silver", "black"]):
    for fl in flash[:n_flashes]:
        ax.axvspan(fl.start[0], fl.end[0], color=c, alpha=.4, ec=c)      

plt.xlabel("Time (s)")
plt.ylabel("Absent = 0, Present = 1")
ax.set_title("Stimuli presentation")
ax.yaxis.set_major_locator(MaxNLocator(integer=True))

plt.xlim(start-.1,end)
    
```

## Preliminary analyses and neuron selection

<div class="render-all">

In this section, we will select a subset of the neurons that are visually responsive, which we will fit our GLM to.

First, we'll construct a [IntervalSet](https://pynapple.org/generated/pynapple.IntervalSet.html) called `extended_flashes` which contains the peristimulus time. Right now, our `flashes` `IntervalSet` defines the start and end time for the flashes. In order to make sure we can model the pre-stimulus baseline and any responses to the stimulus being turned off, we would like to expand these intervals to go from 500 msecs before the start of the stimuli to 500 msecs after the end.

This `IntervalSet` will be the same shape as `flashes` and have the same metadata columns.

</div>

```{code-cell} ipython3
:tags: [render-all]

dt = .50 # 500 ms
start = flashes.start - dt # Start 500 ms before stimulus presentation
end = flashes.end + dt # End 500 ms after stimulus presentation

extended_flashes = nap.IntervalSet(start, end, metadata=flashes.metadata) 
```

<div class="render-all">

Now, we'll create two separate `IntervalSet` objects, `extended_flashes_black` and `extended_flashes_white`, which contain this info for only the black and the white flashes, respectively.

</div>

```{code-cell} ipython3
:tags: [render-all]

extended_flashes_white = extended_flashes[extended_flashes["color"] == "1.0"]
extended_flashes_black = extended_flashes[extended_flashes["color"] == "-1.0"]
```

<div class="render-all">

Now, we'll select our neurons. There are four criteria we want to use:

1. Brain area: we are interested in analyzing VISp units for this tutorial
2. Quality: we will only select "good" quality units. If you're curious, you can (optionally) [read more](https://alleninstitute.github.io/openscope_databook/visualization/visualize_unit_metrics.html) how about the Allen Institute defines quality.
3. Firing rate: overall, we want units with a firing rate larger than 2Hz around the presentation of stimuli
4. Responsiveness: we want units that actually respond to changes in the visual stimuli, i.e., their firing rate changes as a result of the stimulus.

We'll create a new `TsGroup`, `selected_units`, which includes only those units that meet the first three criteria, then check that it passes the assertion block.

</div>

```{code-cell} ipython3
:tags: [render-all]

# Filter units according criteria 1 & 2
selected_units = units[(units["brain_area"]=="VISp") & (units["quality"]=="good")] 

# Restrict around stimuli presentation
selected_units = selected_units.restrict(extended_flashes) 

# Filter according to criterion 3
selected_units = selected_units[(selected_units["rate"]>2.0)]
```

<div class="render-all">

Now, in order to determine the responsiveness of the units, it's helpful to use the [compute_perievent](https://pynapple.org/generated/pynapple.process.perievent.html#pynapple.process.perievent.compute_perievent) function: this will align units' spiking timestamps with the onset of the stimulus repetitions and take an average over them.

Let's use that function to construct two separate perievent dictionaries, one aligned to the start of the white stimuli, one aligned to the start of the black, and they should run from 250 msec before to 500 msec after the event.

</div>

(compute-perievent)=
```{code-cell} ipython3
:tags: [render-all]

# Set window of perievent 500 ms before and after the start of the event
window_size = (-.250, .500) 

peri_white = nap.compute_perievent(timestamps=selected_units,
                                   tref=nap.Ts(flashes_white.start),
                                   minmax=window_size)
peri_black = nap.compute_perievent(timestamps=selected_units,
                                   tref=nap.Ts(flashes_black.start),
                                   minmax=window_size)
```

<div class="render-all">

Visualizing these perievents can help us determine what features we'll want to include in our GLM. The following helper function should help.

</div>

```{code-cell} ipython3
:tags: [render-all, hide-input]

def plot_raster_psth(peri, units, color_flashes, n_units=9, start_unit=0, bin_size=.005, smoothing=0.015):
    """
    Plot perievent time histograms (PSTHs) and raster plots for multiple units.

    Parameters:
    -----------
    peri : dict
        Dictionary mapping unit names to binned spike count peri-stimulus data (e.g., binned time series).
    units : dict
        Dictionary of neural units, e.g., spike trains or trial-aligned spike events.
    color_flashes : str
        A label indicating the flash color condition ('black' or 'white'), used for visual styling.
    n_units : int
        The number of units to visualize.
    start_unit : int
        The index of the unit to start with.
    bin_size : float
        Size of the bin used for spike count computation (in seconds).
    smoothing : float
        Standard deviation for Gaussian smoothing of the PSTH traces.
    """

    # Layout setup: 9 columns (units), 2 rows (split vertically into PSTH and raster plot)
    n_cols = n_units
    n_rows = 2
    fig, axes = plt.subplots(n_rows, n_cols,
                             figsize=(n_cols*2, 4))

    colors = plt.cm.tab10.colors

    # Extract unit names for iteration
    units_list = list(units.keys())[start_unit:start_unit+n_units]

    for i, unit in enumerate(units_list):
        u = peri[unit]
        line_color = colors[i % len(colors)]
        ax = axes[0, i]

        # Plot PSTH (smoothed firing rate)
        ax.plot(
            (np.mean(u.count(bin_size), 1) / bin_size).smooth(std=smoothing),
            linewidth=2,
            color=line_color
        )
        ax.axvline(0.0)  # Stimulus onset line

        span_color = "black" if color_flashes == "black" else "silver"
        ax.axvspan(0, 0.250, color=span_color, alpha=0.3, ec="black")  # Stim duration
        ax.set_xlim(-0.25, 0.50)
        ax.set_title(f'{unit}')

        # Plot raster
        ax = axes[1, i]
        ax.plot(u.to_tsd(), "|", markersize=1, color=line_color, mew=2)
        ax.axvline(0.0)
        ax.axvspan(0, 0.250, color=span_color, alpha=0.3, ec="black")
        ax.set_ylim(0, 75)
        ax.set_xlim(-0.25, 0.50)

    # Y-axis and title annotations
    axes[0, 0].set_ylabel("Rate (Hz)")
    axes[1, 0].set_ylabel("Trial")
    if n_rows > 2:
        axes[2, 0].set_ylabel("Rate (Hz)")
        axes[3, 0].set_ylabel("Trial")
    fig.text(0.5, 0.00, 'Time from stim(s)', ha='center')
    fig.text(0.5, 1.00, f'PSTH & Spike Raster Plot - {color_flashes} flashes', ha='center')
    plt.tight_layout()
```

```{code-cell} ipython3
:tags: [render-all]

# called like this, the function will visualize the first 9 units. play with the n_units
# and start_unit arguments to see the other units.
plot_raster_psth(peri_white, selected_units, "white", n_units=9, start_unit=0)
plot_raster_psth(peri_black, selected_units, "black", n_units=9, start_unit=0)
```

<div class="render-all">

You could manually visualize each of our units and select those that appear, from their PSTH to be responsive.

However, it would be easier to scale (and more reproducible) if you came up with some measure of responsiveness. So how do we compute something that captures "this neuron responds to visual stimuli"? Here, we will define "responsiveness" as the normalized difference in average firing rate between during stimulus presentation and before the stimulus was presented. We'll define a function that does that in the following hidden cell.

If you have other ideas and the time to explore them, you can return to this section and try other definitions of responsiveness.

</div>

```{code-cell} ipython3
:tags: [render-all, hide-input]

def get_responsiveness(perievents, bin_size=0.005):
    """Calculate responsiveness for each neuron. This is computed as:

    post_presentation_avg  : 
        Average firing rate during presentation (250 ms) of stimulus across
        all instances of stimulus. 

    pre_presentation_avg :
        Average firing rate prior (250 ms) to the presentation of stimulus
        across all instances prior of stimulus. 

    responsiveness : 
        abs((post_presentation_avg - pre_presentation_avg) / (post_presentation_avg + pre_presentation_avg))

    Larger values indicate higher responsiveness to the stimuli.
        
    Parameters
    ----------
    perievents : TsGroup
        Contains perievent information of a subset of neurons
    bin_size : float
        Bin size for calculating spike counts

    Returns
    ----------   
    resp_array : np.array
        Array of responsiveness information.

    """
    resp_dict = {}
    resp_array = np.zeros(len(perievents.keys()), dtype=float)

    for index, peri in enumerate(perievents.values()):
        # Count the number of timestamps in each bin_size bin.
        peri_counts = peri.count(bin_size)

        # Compute average spikes for each millisecond in the
        # the 250 ms before stimulus presentation
        pre_presentation = np.mean(peri_counts, 1).restrict(nap.IntervalSet([-.25,0]))

        # Compute average spikes for each millisecond in the
        # the 250 ms after stimulus presentation
        post_presentation = np.mean(peri_counts, 1).restrict(nap.IntervalSet([0,.25]))

        pre_presentation_avg = np.mean(pre_presentation)
        post_presentation_avg = np.mean(post_presentation)
        responsiveness = abs((post_presentation_avg - pre_presentation_avg) / (post_presentation_avg + pre_presentation_avg))

        resp_array[index] = responsiveness

    return resp_array
```

```{code-cell} ipython3
:tags: [render-all]

# Compute the responsiveness measure
responsiveness_white = get_responsiveness(peri_white)
responsiveness_black = get_responsiveness(peri_black)

# Get threshold for top 15% most responsive
thresh_black = np.percentile(responsiveness_black, 85)
thresh_white = np.percentile(responsiveness_white, 85)

# Only keep units that are within the 15% most responsive for either black or white
selected_units = selected_units[(responsiveness_black > thresh_black) | (responsiveness_white > thresh_white)]
```

<div class="render-all">

Let's visualize the selected units PSTHs to make sure they all look reasonable:

</div>

```{code-cell} ipython3
:tags: [render-all]

print(f"Remaining units: {len(selected_units)}")
peri_white = {k: peri_white[k] for k in selected_units.index}
peri_black = {k: peri_black[k] for k in selected_units.index}

plot_raster_psth(peri_black, selected_units, "black", n_units=len(peri_black))
plot_raster_psth(peri_white, selected_units, "white", n_units=len(peri_white))
```

## Avoiding overfitting

<div class="render-all">

As we've seen throughout this workshop, it is important to avoid overfitting your model. We've covered two strategies for doing so: either separate your dataset into train and test subsets or set up a cross-validation scheme. Pick one of these approaches and use it when fitting your GLM model in the next section.

You might find it helpful to refer back to the [advanced nemos](sklearn-cv) notebook and / or to use the following pynapple functions: [IntervalSet.set_diff](https://pynapple.org/generated/pynapple.IntervalSet.set_diff.html), [IntervalSet.union](https://pynapple.org/generated/pynapple.IntervalSet.union.html), [TsGroup.restrict](https://pynapple.org/generated/pynapple.TsGroup.restrict.html) (see [phase precession notebook](phase-precess-cv)).

:::{admonition} Hints
:class: hint

Throughout the rest of the notebook we'll include hints. They'll either be links back to earlier notebooks from this workshop that show an example of how to do the step in question, or a hint like this, which you can expand to get a hint.

:::

</div>

Again, multiple viable ways of solving this. Here's the simplest: grab every third flash and use that as the test set.

```{code-cell} ipython3
# We take one every three flashes (33% of all flashes of test)
flashes_test_white = extended_flashes_white[::3]
flashes_test_black = extended_flashes_black[::3]
# The remaining is separated for training
flashes_train_white = extended_flashes_white.set_diff(flashes_test_white)
flashes_train_black = extended_flashes_black.set_diff(flashes_test_black)
# Merge both stimuli types in a single interval set
flashes_test = flashes_test_white.union(flashes_test_black)
flashes_train = flashes_train_white.union(flashes_train_black)
```

(visual-glm)=
## Fit a GLM

<div class="render-all">

In this section, you will use nemos to build a GLM. There are a lot of scientific decisions to be made here, so we suggest starting simple and then adding complexity. Construct a design matrix with a single predictor, using a basis of your choice, then construct, fit, and score your model to a single neuron (remembering to either use your train/test or cross-validation to avoid overfitting). Then add regularization to your GLM. Then return to the beginning and add more predictors. Then fit all the neurons. Then evaluate what basis functions and parameters are best for your predictors. Then use the tricks we covered in [the advanced nemos notebook](sklearn-feature-selection) to evaluate whether which predictors are necessary for your model, which are the most important.

You don't have to exactly follow those steps, but make sure you can go from beginning to end before getting too complex.

Good luck and we look forward to seeing what you come up with!


</div>

There are many ways to do this. We'll show fitting a single neuron `GLM` to a variety of stimulus-derived predictors. You can also see [the original notebook](https://alleninstitute.github.io/openscope_databook/higher-order/GLM_pynapple_nemos.html#adding-coupling-as-a-new-predictor) for a `PopulationGLM` that adds coupling.

### Prepare data

<div class="render-all">

- Decide on bin size and create spike count data. (Hint: review the [current injection notebook](current-inj-basic).)

</div>

<div class="render-user">  
```{code-cell} ipython3
bin_size = 
units_counts = 
```
</div>

```{code-cell} ipython3
bin_size = .005
units_counts = selected_units.count(bin_size, ep=extended_flashes)
```

### Construct design matrix

<div class="render-all">

- Decide on feature(s).
    - The code block below constructs `stim`, a `TsdFrame` containing 1s whenever the stimulus is being presented (in separate columns for white and black).
    - You can use this, but you may also want to perform additional computations on `stim` to construct other features.
- Decide on basis. (Hint: review the [current injection](current-inj-basis) or [place cell](sklearn-basis) notebooks.)
    - If you set the `label` argument for your basis objects, interpreting the output will be easier.
- Construct design matrix. (Hint: review the [place cell](basis_eval_place_cells) notebook.)

:::{admonition} What features should I include?
:class: hint dropdown

If you're having trouble coming up with features to include, here are some possibilities:
- Stimulus, using `stim`. (Review the [current injection](current-inj-prep) notebook.)
- Stimulus onset. (Hint: you can use [numpy.diff](https://numpy.org/doc/stable/reference/generated/numpy.diff.html) to find when the stimulus transitions from off to on.)
- Stimulus offset. (Hint: you can use [numpy.diff](https://numpy.org/doc/stable/reference/generated/numpy.diff.html) to find when the stimulus transitions from on to off.)
- For multiple neurons: neuron-to-neuron coupling, using `units_counts`. (Refer back to the [the head direction notebook from the first day](head-direction-fit) to see an example of fitting coupling filters.)

For the stimuli predictors, you probably want to model white and black separately.

:::

</div>

Here we'll model three separate components of the response:

- Flash onset (beginning): We will convolve the early phase of the flash presentation with a basis function. This allows for fine temporal resolution immediately after stimulus onset, where rapid neural responses are often expected.
- Flash offset (end): We will convolve the later phase of the flash (around its end) with a different basis function. This emphasizes activity changes around stimulus termination.
- Full flash duration (smoothing): We will convolve the entire flash period with a third basis function, serving as a smoother to capture more sustained or slowly varying effects across the full stimulus window.

```{code-cell} ipython3
:tags: [render-all]
# Create a TsdFrame filled by zeros, for the size of units_counts
stim = nap.TsdFrame(
    t=units_counts.t,
    d=np.zeros((len(units_counts), 2)), 
    columns = ['white', 'black']
)

# Check whether there is a flash within a given bin of spikes
idx_white = flashes_white.in_interval(units_counts)
idx_black = flashes_black.in_interval(units_counts)

# Put a 1 at those locations
stim.d[~np.isnan(idx_white), 0] = 1
stim.d[~np.isnan(idx_black), 1] = 1
```

```{code-cell} ipython3
white_onset = nap.Tsd(
    t=stim.t, 
    d=np.hstack((0,np.diff(stim["white"])==1)),
    time_support=units_counts.time_support
)

white_offset = nap.Tsd(
    t=stim.t, 
    d=np.hstack((0,np.diff(stim["white"])==-1)),
    time_support=units_counts.time_support
)

black_onset = nap.Tsd(
    t=stim.t, 
    d=np.hstack((0,np.diff(stim["black"])==1)),
    time_support=units_counts.time_support
)
black_offset = nap.Tsd(
    t=stim.t, 
    d=np.hstack((0,np.diff(stim["black"])==-1)),
    time_support=units_counts.time_support
)

# OR

white_onset = nap.Ts(flashes_white.start).count(bin_size, ep=units_counts.time_support)
black_onset = nap.Ts(flashes_black.start).count(bin_size, ep=units_counts.time_support)
white_offset = nap.Ts(flashes_white.end).count(bin_size, ep=units_counts.time_support)
black_offset = nap.Ts(flashes_black.end).count(bin_size, ep=units_counts.time_support)
```

Now set up the basis functions

```{code-cell} ipython3
# Duration of stimuli
stimulus_history_duration = 0.250

# Window length in bin size units
window_len = int(stimulus_history_duration / bin_size)

# Initialize basis objects
basis_white_on = nmo.basis.RaisedCosineLogConv(
    n_basis_funcs=5, 
    window_size=window_len, 
    label="white_on"
)
basis_white_off = nmo.basis.RaisedCosineLinearConv(
    n_basis_funcs=5, 
    window_size=window_len, 
    label="white_off",
    conv_kwargs={"predictor_causality":"acausal"}
)
basis_white_stim= nmo.basis.RaisedCosineLogConv(
    n_basis_funcs=5, 
    window_size=window_len, 
    label="white_stim"
)
basis_black_on = nmo.basis.RaisedCosineLogConv(
    n_basis_funcs=5, 
    window_size=window_len, 
    label="black_on"
)
basis_black_off = nmo.basis.RaisedCosineLinearConv(
    n_basis_funcs=5, 
    window_size=window_len, 
    label="black_off",
    conv_kwargs={"predictor_causality":"acausal"}
)
basis_black_stim = nmo.basis.RaisedCosineLogConv(
    n_basis_funcs=5, 
    window_size=window_len, 
    label="black_stim"
)

# Define additive basis object to construct design matrix
additive_basis = (
    basis_white_on + 
    basis_white_off + 
    basis_white_stim + 
    basis_black_on + 
    basis_black_off + 
    basis_black_stim
)
```

Construct design matrix, separately for test and train.

```{code-cell} ipython3
# Convolve basis with inputs - test set
X_test = additive_basis.compute_features(
    white_onset.restrict(flashes_test),
    white_offset.restrict(flashes_test),
    stim["white"].restrict(flashes_test),
    black_onset.restrict(flashes_test),
    black_offset.restrict(flashes_test),
    stim["black"].restrict(flashes_test)
)

# Convolve basis with inputs - train set
X_train = additive_basis.compute_features(
    white_onset.restrict(flashes_train),
    white_offset.restrict(flashes_train),
    stim["white"].restrict(flashes_train),
    black_onset.restrict(flashes_train),
    black_offset.restrict(flashes_train),
    stim["black"].restrict(flashes_train)
)
```

### Construct and fit your model

<div class="render-all">

- Decide on regularization. (Hint: review [Edoardo's presentation](https://users.flatironinstitute.org/~wbroderick/presentations/sfn-2025/model_selection.pdf) and the [place cell](sklearn-cv) notebook.)
- Initialize GLM. (Hint: review the [current injection](current-inj-glm) or [place cell](sklearn-cv) notebooks.)
- Call fit. (Hint: review the [current injection](current-inj-glm) or [place cell](sklearn-cv) notebooks.)

</div>


Here's an example of how this could look for a single neuron. To do multiple neurons, `model` should be a `PopulationGLM` and fit to `units_counts.restrict(flashes_train)` instead.

(The following regularizer strength comes from cross-validation.)

```{code-cell} ipython3
regularizer_strength = 7.745e-06
# Initialize model object of a single unit
model = nmo.glm.GLM(
    regularizer="Ridge",
    regularizer_strength=regularizer_strength,
    solver_name="LBFGS", 
)
# Choose an example unit
unit_id = 951768318

# Get counts for train and test for said unit
u_counts = units_counts.loc[unit_id]
```

```{code-cell} ipython3
model.fit(X_train, u_counts.restrict(flashes_train))
```

### Visualize model PSTH

<div class="render-all">
- Generate model predictions (remember to compute to spikes / sec!). (Hint: )
- Compute model PSTHs. (Note that you should use [compute_perievent_continuous](https://pynapple.org/generated/pynapple.process.perievent.html#pynapple.process.perievent.compute_perievent_continuous) here! Otherwise, this looks very similar to our PSTH calculation [above](compute-perievent).)
- Visualize these PSTHs. 

The following helper function should help with the visualization step (it works for one or multiple neurons).

</div>

```{code-cell} ipython3
:tags: [render-all, hide-input]

def plot_pop_psth(
        peri,
        color_flashes,
        bin_size=0.005,
        smoothing=0.015,
        **peri_others
        ):
    """Plot perievent time histograms (PSTHs) and raster plots for multiple units.

    Model predictions should be passed as additional keyword arguments. The key will be
    used as the label, and the value should be a 2-tuple of `(style, peri)`, where
    `style` is a matplotlib style (e.g., "blue" or "--") and `peri` is a PSTH
    dictionary, as returned by `compute_perievent_continuous`.
    
    Parameters:
    -----------
    peri : dict or TsGroup
        Dictionary mapping unit names to binned spike count peri-stimulus data (e.g., binned time series).
    color_flashes : str
        A label indicating the flash color condition ('black' or other), used for visual styling.
    bin_size : float
        Size of the bin used for spike count computation (in seconds).
    smoothing : float
        Standard deviation for Gaussian smoothing of the PSTH traces.
    peri_others : tuple
        Model PSTHs to plot. See above for description

    """
    if not isinstance(peri, dict):
        peri = {0: peri}
        
    n_cols = len(peri)
    fig, axes = plt.subplots(1, n_cols,
                             figsize=(2.5 * n_cols, 2.5))
    if n_cols == 1:
        axes = [axes]

    for i, (unit, u) in enumerate(peri.items()):
        try:
            ax = axes[i]
        except TypeError:
            # then there's only set of axes
            ax = axes
        # Plot PSTH (smoothed firing rate)
        ax.plot(
            (np.mean(u.count(bin_size), 1) / bin_size).smooth(std=smoothing),
            linewidth=2,
            color="black",
            label="Observed"
        )
        ax.axvline(0.0)  # Stimulus onset line
        span_color = "black" if color_flashes == "black" else "silver"
        ax.axvspan(0, 0.250, color=span_color, alpha=0.3, ec="black")  # Stim duration
        ax.set_xlim(-0.25, 0.50)
        ax.set_title(f'{unit}')
        for (key, (color, peri_pred)) in peri_others.items():
            try:
                p = peri_pred[:, :, i]
            except IndexError:
                p = peri_pred
            ax.plot(
            (np.mean(p, axis=1)),
            linewidth=1.5,
            color=color,
            label=key.capitalize()
            )

    # Y-axis and title annotations
    axes[0].set_ylabel("Rate (Hz)")
    fig.legend(*ax.get_legend_handles_labels())
    fig.text(0.5, 0.00, 'Time from stim(s)', ha='center')
    fig.text(0.5, 1.00, f'PSTH - {color_flashes} flashes', ha='center')
    plt.tight_layout()
```

<div class="render-all">

The following cell shows you how to call this visualization function for a PSTH computed from a `GLM` (i.e., single neuron fit). Its arguments are:
- The PSTH object computed from the data. This should only contain the responses to either the black or white flashes, but can contain the PSTHs from one or more-than-one neurons.
- A string, either `"white"` or `"black"`, which determines some of the styling.
- Any number of keyword arguments (e.g., `predictions=` shown below) whose values are a tuple of `(style, peri)`, where `style` is a valid matplotlib style (e.g., `"red"`) and `peri` is additional PSTHs to plot. Expected use is, as below, to plot the predictions in a different color on top of the actual data.

```{code-block} python

plot_pop_psth(peri_white[unit_id], "white", predictions=("red", peri_white_pred_unit))
plot_pop_psth(peri_black[unit_id], "black", predictions=("red", peri_black_pred_unit))
```

</div>

```{code-cell} ipython3
# Use predict to obtain the firing rates
pred_unit = model.predict(X_test)

# Convert units from spikes/bin to spikes/sec
pred_unit = pred_unit/ bin_size
```

```{code-cell} ipython3
# Re-center timestamps around white stimuli
# +50 because we subtracted .50 at beginning of stimulus presentation
peri_white_pred_unit = nap.compute_perievent_continuous(
    timeseries=pred_unit, 
    tref=nap.Ts(flashes_test_white.start+.50),
    minmax=window_size
)  
# Re-center timestamps for black stimuli
# +50 because we subtracted .50 at beginning of stimulus presentation
peri_black_pred_unit = nap.compute_perievent_continuous(
    timeseries=pred_unit, 
    tref=nap.Ts(flashes_test_black.start+.50), 
    minmax=window_size
)  
```

```{code-cell} ipython3
# visualize predicted psth
plot_pop_psth(peri_white[unit_id], "white", predictions=("red", peri_white_pred_unit))
plot_pop_psth(peri_black[unit_id], "black", predictions=("red", peri_black_pred_unit))
```

### Visualize learned model filters

<div class="render-all">

- "Expand" model coefficients into filters.
- Visualize these filters.

When using basis functions, GLM coefficients are hard to interpret directly. Recall in the [current injection notebook](visualize-filter); we can multiply these coefficients by the basis functions to create the filter for visualization. This was handled under the hood in that notebook, but you can do it yourself using [numpy.matmul](https://numpy.org/doc/stable/reference/generated/numpy.matmul.html) or [numpy.einsum](https://numpy.org/doc/stable/reference/generated/numpy.einsum.html).

If you get stuck here, you can expand the following dropdown to see a hint and then expand the one after that to see a possible way of doing this.

:::{admonition} How to compute the filters?
:class: hint dropdown

There are two components here:

1. If you've used a single basis object, your `GLM` will have weights of shape `(n_basis_funcs,)` (equivalently, a `PopulationGLM` will have weights of shape `(n_basis_funcs, n_neurons)`). If you call your basis's [`evaluate_on_grid`](https://nemos.readthedocs.io/en/latest/generated/basis/nemos.basis.RaisedCosineLogConv.evaluate_on_grid.html#nemos.basis.RaisedCosineLogConv.evaluate_on_grid) method, you'll get back an array of shape `(window_size, n_basis_funcs)` containing the basis functions. You can then use either [numpy.matmul](https://numpy.org/doc/stable/reference/generated/numpy.matmul.html) or [numpy.einsum](https://numpy.org/doc/stable/reference/generated/numpy.einsum.html) to multiply the weights by the functions, computing the filter.

2. If you've used more than one basis object, how do you know which weights correspond to which basis? 

    You can slice the weights yourselves: each basis will have `n_basis_funcs` weights associated with it (where this is the argument passed on initialization and also an attribute of the object), and so you can do some algebra to figure out which weights correspond to which basis.

    However, if you have used a single [AdditiveBasis](https://nemos.readthedocs.io/en/latest/generated/_basis/nemos.basis._basis.AdditiveBasis.html) object to construct your GLM, you can take advantage of its [`split_by_feature` method](https://nemos.readthedocs.io/en/latest/generated/_basis/nemos.basis._basis.AdditiveBasis.split_by_feature.html#nemos.basis._basis.AdditiveBasis.split_by_feature) to do the splitting for you.

:::

:::{admonition} Code to compute the filters
:class: hint dropdown

If you have used a single [AdditiveBasis](https://nemos.readthedocs.io/en/latest/generated/_basis/nemos.basis._basis.AdditiveBasis.html) object to construct your GLM (called `additive_basis` in the following), you can take advantage of its [`split_by_feature` method](https://nemos.readthedocs.io/en/latest/generated/_basis/nemos.basis._basis.AdditiveBasis.split_by_feature.html#nemos.basis._basis.AdditiveBasis.split_by_feature):

```{code-block} python
weights = additive_basis.split_by_feature(model.coef_, 0)
filters = {}
for k, v in weights.items():
    this_basis = additive_basis[k]
    _, this_basis = this_basis.evaluate_on_grid(this_basis.window_size)
    filters[k] = np.matmul(this_basis, v)
```

`filters` is then a dictionary whose keys match the `label` of each basis object and whose values are numpy arrays.

:::

</div>

```{code-cell} ipython3
weights = additive_basis.split_by_feature(model.coef_, 0)
filters = {}
for k, v in weights.items():
    this_basis = additive_basis[k]
    _, this_basis = this_basis.evaluate_on_grid(this_basis.window_size)
    filters[k] = np.matmul(this_basis, v)
fig, axes = plt.subplots(1, len(filters), figsize=(3*len(filters), 3))
for ax, (k, v)  in zip(axes, filters.items()):
    ax.plot(v)
    ax.set_title(k)
```

### Score your model

<div class="render-all">

- We trained on the train set, so now we score on the test set. (Or use cross-validation.)
- Get a score for your model that you can use to compare across the modeling choices outlined above. (Hint: refer back to the [current injection](current-inj-score) or [place cell](sklearn-cv) notebook.)

</div>

```{code-cell} ipython3
# Calculate the mean score for the Stimuli + Coupling model
# using pseudo-r2-McFadden
score = model.score(
    X_test,
    u_counts.restrict(flashes_test),
    score_type="pseudo-r2-McFadden"
)

print(score)
```

### Try to improve your model?

<div class="render-all">

- Go back to the beginning of [this section](visual-glm) and try to improve your model's performance (as reflected by increased score).
- Keep track of what you've tried and their respective scores. 
    - You can do this by hand, but constructing a [pandas DataFrame](https://pandas.pydata.org/docs/reference/api/pandas.DataFrame.html), as we've seen in the [advanced nemos notebook](sklearn-cv), is useful:

</div>

```{code-cell} ipython3
:tags: [render-all]

# Example construction of dataframe.
# In this:
# - additive_basis is the single AdditiveBasis object we used to construct the entire design matrix
# - model is the GLM we fit to a single neuron
# - unit_id is the int identifying the neuron we're fitting
# - score is the float giving the model score, summarizing model performance (on the test set)
import pandas as pd
data = [
    {
        "model_id": 0,
        "regularizer": model.regularizer.__class__.__name__,
        "regularizer_strength": model.regularizer_strength,
        "solver": model.solver_name,
        "score": score,
        "n_predictors": len(additive_basis),
        "unit": unit_id,
        "predictor_i": i,
        "predictor": basis.label.strip(),
        "basis": basis.__class__.__name__,
        # any other info you think is important ...
    }
    for i, basis in enumerate(additive_basis)
]
df = pd.DataFrame(data)

df
```<|MERGE_RESOLUTION|>--- conflicted
+++ resolved
@@ -9,11 +9,8 @@
   display_name: Python 3 (ipykernel)
   language: python
   name: python3
-<<<<<<< HEAD
 no-search:
 orphan:
-=======
->>>>>>> 34a1609b
 ---
 
 ```{code-cell} ipython3
